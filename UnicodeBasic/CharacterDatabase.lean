--- conflicted
+++ resolved
@@ -12,27 +12,13 @@
   around field values are not significant. Line comments are prefixed with a
   number sign `#` (U+0023).
 -/
-<<<<<<< HEAD
-structure UCDStream extends Substring.Raw where
-=======
 structure UCDStream extends String.Slice where
->>>>>>> 45c6d876
   /-- `isUnihan` is true if the records are tab separated -/
   isUnihan := false
 deriving Inhabited
 
 namespace UCDStream
 
-<<<<<<< HEAD
-/-- Make a `UCDStream` from a substring -/
-def ofSubstring (str : Substring.Raw) : UCDStream := { str with }
-
-/-- Make a `UCDStream` from a string -/
-def ofString (str : String) : UCDStream where
-  str := str
-  startPos := 0
-  stopPos := str.rawEndPos
-=======
 /-- Make a `UCDStream` from a string slice -/
 def ofStringSlice (str : String.Slice) : UCDStream := { str with }
 
@@ -41,7 +27,6 @@
 
 /-- Make a `UCDStream` from a substring -/
 def ofSubstring (str : Substring.Raw) : UCDStream := ofStringSlice str.toString.toSlice
->>>>>>> 45c6d876
 
 /-- Make a `UCDStream` from a file -/
 def ofFile (path : System.FilePath) : IO UCDStream :=
@@ -51,19 +36,11 @@
 
   Line comments are stripped and blank lines are skipped.
 -/
-<<<<<<< HEAD
-protected partial def nextLine? (stream : UCDStream) : Option (Substring.Raw × UCDStream) := do
-  if stream.isEmpty then failure else
-    let line := stream.trimLeft.takeWhile (.!='\n')
-    let nextPos := stream.next line.stopPos
-    let line := (line.takeWhile (.!='#')).trimRight
-=======
 protected partial def nextLine? (stream : UCDStream) : Option (String.Slice × UCDStream) := do
   let line := stream.trimAsciiEnd.takeWhile (.!='\n')
   if h : line.rawEndPos < stream.rawEndPos then
     let nextPos := stream.findNextPos line.rawEndPos h
     let line := (line.takeWhile (.!='#')).trimAsciiEnd
->>>>>>> 45c6d876
     if line.isEmpty then
       UCDStream.nextLine? {stream with toSlice := stream.replaceStart nextPos}
     else
@@ -74,11 +51,7 @@
 
   Spaces around field values are trimmed.
 -/
-<<<<<<< HEAD
-protected def next? (stream : UCDStream) : Option (Array Substring.Raw × UCDStream) := do
-=======
 protected def next? (stream : UCDStream) : Option (Array String.Slice × UCDStream) := do
->>>>>>> 45c6d876
     let sep := if stream.isUnihan then "\t" else ";"
     let mut arr := #[]
     let (line, table) ← stream.nextLine?
@@ -86,11 +59,7 @@
       arr := arr.push item.trimAscii
     return (arr, table)
 
-<<<<<<< HEAD
-instance : Std.Stream UCDStream (Array Substring.Raw) where
-=======
 instance : Std.Stream UCDStream (Array String.Slice) where
->>>>>>> 45c6d876
   next? := UCDStream.next?
 
 end UCDStream
