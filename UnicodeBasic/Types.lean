--- conflicted
+++ resolved
@@ -12,12 +12,6 @@
 
 namespace Unicode
 
-<<<<<<< HEAD
--- forward-port: lean4#11341
-/-- Coercion from `String` to `String.Slice` -/
-scoped instance : Coe String String.Slice where
-  coe := String.toSlice
-=======
 /-- Coercion from `String` to `Substring`
 
   This coercion is in Batteries but not in Lean. It is scoped to `Unicode` here to avoid issues in
@@ -25,7 +19,6 @@
 -/
 scoped instance : Coe String Substring.Raw where
   coe := String.toRawSubstring
->>>>>>> 99677a3f
 
 /-- Maximum valid code point value -/
 protected def max : UInt32 := 0x10FFFF
