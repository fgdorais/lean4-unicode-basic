--- conflicted
+++ resolved
@@ -36,11 +36,7 @@
     find c t mid hi
 
 /-- Parse a simple table -/
-<<<<<<< HEAD
-private def parseTable (s : String) (f : UInt32 → Array Substring.Raw → α) : Thunk <| Array (UInt32 × α) := Id.run do
-=======
 private def parseTable (s : String) (f : UInt32 → Array String.Slice → α) : Thunk <| Array (UInt32 × α) := Id.run do
->>>>>>> 45c6d876
   let mut r := #[]
   let mut stream := UCDStream.ofString s
   for record in stream do
@@ -50,11 +46,7 @@
   return r
 
 /-- Parse a range compressed data table -/
-<<<<<<< HEAD
-private def parseDataTable (s : String) (f : UInt32 → UInt32 → Array Substring.Raw → α) : Thunk <| Array (UInt32 × UInt32 × α) := Id.run do
-=======
 private def parseDataTable (s : String) (f : UInt32 → UInt32 → Array String.Slice → α) : Thunk <| Array (UInt32 × UInt32 × α) := Id.run do
->>>>>>> 45c6d876
   let mut r := #[]
   let mut stream := UCDStream.ofString s
   for record in stream do
@@ -235,21 +227,12 @@
             "TANGUT COMPONENT-" ++ i
           else if d == "<Tangut Ideograph>" then
             "TANGUT IDEOGRAPH-" ++ toHexStringAux c
-<<<<<<< HEAD
-          else panic! s!"unknown name range {d}"
-        else Substring.Raw.toString d
-      else s!"<noncharacter-{toHexStringAux c}>"
-where
-  str : String := include_str "../data/table/Name.txt"
-  table : Thunk <| Array (UInt32 × UInt32 × Substring.Raw) :=
-=======
           else panic! s!"unknown name range {d.copy}"
         else String.Slice.copy d
       else s!"<noncharacter-{toHexStringAux c}>"
 where
   str : String := include_str "../data/table/Name.txt"
   table : Thunk <| Array (UInt32 × UInt32 × String.Slice) :=
->>>>>>> 45c6d876
     parseDataTable str fun _ _ x => x[0]!
 
 /-- Get numeric value of a code point using lookup table
