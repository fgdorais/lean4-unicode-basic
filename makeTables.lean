/-
Copyright © 2024-2025 François G. Dorais. All rights reserved.
Released under Apache 2.0 license as described in the file LICENSE.
-/

import UnicodeData

open Unicode

def compressProp (arr : Array (UInt32 × UInt32)) (noOverlap : Bool := true) : Id <| Array (UInt32 × UInt32) :=
  if h : arr.size > 0 then do
    let mut res := #[]
    let mut top := arr[0]
    for a in arr[1:] do
      if noOverlap && a.1 ≤ top.2 then
        panic! "overlap!"
      else if a.1 ≤ top.2 + 1 then
        top := (top.1, max a.2 top.2)
      else
        res := res.push top
        top := a
    return res.push top
  else #[]

def compressData [BEq α] (arr : Array (UInt32 × UInt32 × α)) (noOverlap : Bool := true) : Id <| Array (UInt32 × UInt32 × α) :=
  if h : arr.size > 0 then do
    let mut res := #[]
    let mut top := arr[0]
    for a in arr[1:] do
      if noOverlap && a.1 ≤ top.2.1 then
        panic! "overlap!"
      else if a.2.2 == top.2.2 && a.1 ≤ top.2.1 + 1 then
        top := (top.1, max a.2.1 top.2.1, top.2.2)
      else
        res := res.push top
        top := a
    return res.push top
  else #[]

def mergeProp (d : Array (Array (UInt32 × UInt32))) (noOverlap : Bool := true) : Array (UInt32 × UInt32) :=
  let data := d.flatten.qsort fun a b => a.1 < b.1
  compressProp data noOverlap

def mergeData [BEq α] (d : Array (Array (UInt32 × UInt32 × α))) (noOverlap : Bool := true) : Array (UInt32 × UInt32 × α) :=
  let data := d.flatten.qsort fun a b => a.1 < b.1
  compressData data noOverlap

def statsData (array : Array (UInt32 × UInt32 × α)) : Id <| Nat × Nat := do
  let mut ct := 0
  for (c₀, c₁, _) in array do
    ct := ct + (c₁.toNat - c₀.toNat)
  return (array.size, ct)

def statsProp (array : Array (UInt32 × UInt32)) : Id <| Nat × Nat := do
  let mut ct := 0
  for (c₀, c₁) in array do
    ct := ct + (c₁.toNat - c₀.toNat)
  return (array.size, ct)

def mkBidiClass : IO <| Array (UInt32 × UInt32 × BidiClass) := do
  let mut t := #[]
  for d in UnicodeData.data do
    if d.name.takeEnd 7 == ", Last>" then
      match t.back? with
      | some (c₀, _, bc) =>
        t := t.pop.push (c₀, d.code, bc)
      | none => unreachable!
    else
      match t.back? with
      | some (c₀, c₁, bc) =>
        if d.code = c₁ + 1 && d.bidi == bc then
          t := t.pop.push (c₀, c₁+1, bc)
        else
          t := t.push (d.code, d.code, d.bidi)
      | none =>
        t := t.push (d.code, d.code, d.bidi)
  return t

def mkBidiMirrored : IO <| Array (UInt32 × UInt32) := do
  let mut t := #[]
  for d in UnicodeData.data do
    if d.bidiMirrored then
      match t.back? with
      | some (c₀, c₁) =>
        if d.code == c₁ + 1 then
          t := t.pop.push (c₀, d.code)
        else
          t := t.push (d.code, d.code)
      | none =>
        t := t.push (d.code, d.code)
  return t

def mkCanonicalCombiningClass : IO <| Array (UInt32 × UInt32 × Nat) := do
  let mut t := #[]
  for d in UnicodeData.data do
    if d.cc > 0 then
      match t.back? with
      | some (c₀, c₁, cc) =>
        if t.size != 0 && d.code == c₁ + 1 && d.cc == cc then
          t := t.pop.push (c₀, c₁+1, cc)
        else
          t := t.push (d.code, d.code, d.cc)
      | none =>
        t := t.push (d.code, d.code, d.cc)
  return t

partial def mkCanonicalDecompositionMapping : IO <| Array (UInt32 × List Char) := do
  let mut t := #[]
  for data in UnicodeData.data do
    match data.decomp with
    | some ⟨none, l⟩ =>
      t := t.push (data.code, fullDecomposition l)
    | _ => continue
  return t
where
  fullDecomposition : List Char → List Char
  | [] => unreachable!
  | h :: t =>
    match (getUnicodeData h).decomp with
    | some ⟨none, l⟩ => fullDecomposition (l ++ t)
    | _ => h :: t

def mkCaseMapping : IO <| Array (UInt32 × UInt32 × UInt32 × UInt32 × UInt32) := do
  let mut t := #[]
  for data in UnicodeData.data do
    match data with
    | ⟨_, _, _, _, _, _, _, _, none, none, none⟩ => continue
    | ⟨c, _, _, _, _, _, _, _, um, lm, tm⟩ =>
      let uc := match um with | some uc => uc.val | _ => c
      let lc := match lm with | some lc => lc.val | _ => c
      let tc := match tm with | some tc => tc.val | _ => uc
      match t.back? with
      | some (c₀,c₁,m) =>
        if (c == c₁ + 1) && (m == (uc, lc, tc)) then
          t := t.pop.push (c₀, c, m)
        else
          t := t.push (c, c, uc, lc, tc)
      | _ =>
          t := t.push (c, c, uc, lc, tc)
  return t

def mkDecompositionMapping : IO <| Array (UInt32 × String) := do
  let mut t := #[]
  for data in UnicodeData.data do
    match data.decomp with
    | some ⟨none, l⟩ =>
      t := t.push (data.code, ";" ++ ";".intercalate (l.map (toHexStringAux <| Char.val .)))
    | some ⟨some k, l⟩ =>
      t := t.push (data.code, s!"{k};" ++ ";".intercalate (l.map (toHexStringAux <| Char.val ·)))
    | _ => continue
  return t

def Unicode.GC.PB : GC := (0x80000000 : UInt32)
def Unicode.GC.LC0 : GC := .LC
def Unicode.GC.LC1 : GC := .LC ||| .PB
def Unicode.GC.PG0 : GC := .PG
def Unicode.GC.PG1 : GC := .PG ||| .PB
def Unicode.GC.PQ0 : GC := .PQ
def Unicode.GC.PQ1 : GC := .PQ ||| .PB

def mkGC : IO <| Array (UInt32 × UInt32 × UInt32) := do
  let mut t := #[(0,0,GC.Cc)]
  for i in [1:UnicodeData.data.size] do
    let data := UnicodeData.data[i]!
    let c := data.code
    let k := data.gc
    if data.name.takeEnd 8 == ", First>" then
      t := t.push (c, c, k)
    else if data.name.takeEnd 7 == ", Last>" then
      let (c₀, _, k₀) := t.back!
      t := t.pop.push (c₀, c, k₀)
    else
      let (c₀, c₁, k₀) := t.back!
      if c == c₁ + 1 then
        if k == k₀ then
          t := t.pop.push (c₀, c, k)
        else if k == .Lu then
          if c &&& 1 == 0 then
            if k₀ == .LC0 || (c₀ == c₁ && k₀ == .Ll) then
              t := t.pop.push (c₀, c, .LC0)
            else
              t := t.push (c, c, k)
          else
            if k₀ == .LC1 || (c₀ == c₁ && k₀ == .Ll) then
              t := t.pop.push (c₀, c, .LC1)
            else
              t := t.push (c, c, k)
        else if k == .Ll then
          if c &&& 1 == 0 then
            if k₀ == .LC1 || (c₀ == c₁ && k₀ == .Lu) then
              t := t.pop.push (c₀, c, .LC1)
            else
              t := t.push (c, c, k)
          else
            if k₀ == .LC0 || (c₀ == c₁ && k₀ == .Lu) then
              t := t.pop.push (c₀, c, .LC0)
            else
              t := t.push (c, c, k)
        else if k == .Ps then
          if c &&& 1 == 0 then
            if k₀ == .PG0 || (c₀ == c₁ && k₀ == .Pe) then
              t := t.pop.push (c₀, c, .PG0)
            else
              t := t.push (c, c, k)
          else
            if k₀ == .PG1 || (c₀ == c₁ && k₀ == .Pe) then
              t := t.pop.push (c₀, c, .PG1)
            else
              t := t.push (c, c, k)
        else if k == .Pe then
          if c &&& 1 == 0 then
            if k₀ == .PG1 || (c₀ == c₁ && k₀ == .Ps) then
              t := t.pop.push (c₀, c, .PG1)
            else
              t := t.push (c, c, k)
          else
            if k₀ == .PG0 || (c₀ == c₁ && k₀ == .Ps) then
              t := t.pop.push (c₀, c, .PG0)
            else
              t := t.push (c, c, k)
        else if k == .Pi then
          if c &&& 1 == 0 then
            if k₀ == .PQ0 || (c₀ == c₁ && k₀ == .Pf) then
              t := t.pop.push (c₀, c, .PQ0)
            else
              t := t.push (c, c, k)
          else
            if k₀ == .PQ1 || (c₀ == c₁ && k₀ == .Pf) then
              t := t.pop.push (c₀, c, .PQ1)
            else
              t := t.push (c, c, k)
        else if k == .Pf then
          if c &&& 1 == 0 then
            if k₀ == .PQ1 || (c₀ == c₁ && k₀ == .Pi) then
              t := t.pop.push (c₀, c, .PQ1)
            else
              t := t.push (c, c, k)
          else
            if k₀ == .PQ0 || (c₀ == c₁ && k₀ == .Pi) then
              t := t.pop.push (c₀, c, .PQ0)
            else
              t := t.push (c, c, k)
        else
          t := t.push (c, c, k)
      else
        t := t.push (c, c, k)
  return t

def mkGeneralCategory : IO <| Array (UInt32 × UInt32 × GC) := do
  let mut t := #[(0,0,.Cc)]
  for i in [1:UnicodeData.data.size] do
    let data := UnicodeData.data[i]!
    let c := data.code
    let k := data.gc
    if data.name.takeEnd 8 == ", First>" then
      t := t.push (c, c, k)
    else if data.name.takeEnd 7 == ", Last>" then
      match t.back! with
      | (c₀, _, k) =>
        t := t.pop.push (c₀, c, k)
    else
      let k :=
        if k == .Lu && (c &&& 1) == 0 && UnicodeData.data[i+1]!.code == c+1 then
          if UnicodeData.data[i+1]!.gc == .Ll
          then .LC
          else k
        else if k == .Ll && (c &&& 1) != 0 && UnicodeData.data[i-1]!.code == c-1 then
          if UnicodeData.data[i-1]!.gc == .Lu
          then .LC
          else k
        else if k == .Ps && (c &&& 1) == 0 && UnicodeData.data[i+1]!.code == c+1 then
          if UnicodeData.data[i+1]!.gc == .Pe
          then .PG
          else k
        else if k == .Pe && (c &&& 1) != 0 && UnicodeData.data[i-1]!.code == c-1 then
          if UnicodeData.data[i-1]!.gc == .Ps
          then .PG
          else k
        else if k == .Pi && (c &&& 1) == 0 && UnicodeData.data[i+1]!.code == c+1 then
          if UnicodeData.data[i+1]!.gc == .Pf
          then .PQ
          else k
        else if k == .Pf && (c &&& 1) != 0 && UnicodeData.data[i-1]!.code == c-1 then
          if UnicodeData.data[i-1]!.gc == .Pi
          then .PQ
          else k
        else k
      match t.back! with
      | (c₀, c₁, k₁) =>
        if c == c₁ + 1 && k == k₁ then
          t := t.pop.push (c₀, c, k)
        else
          t := t.push (c, c, k)
  return t

def mkNoncharacterCodePoint : Array (UInt32 × UInt32) :=
  PropList.data.noncharacterCodePoint.map fun
    | (c₀, some c₁) => (c₀, c₁)
    | (c₀, none) => (c₀, c₀)

def mkName : IO <| Array (UInt32 × UInt32 × String) := do
  let mut t := #[(0,0,"<Control>")]
  for i in [1:UnicodeData.data.size] do
    let data := UnicodeData.data[i]!
    let c := data.code
<<<<<<< HEAD
    let n := data.name.copy
    if n.takeRight 8 == ", First>" then
=======
    let n := data.name.toString
    if n.takeEnd 8 == ", First>".toSlice then
>>>>>>> 99677a3f
      if "<CJK Ideograph".isPrefixOf n then
        t := t.push (c, c, "<CJK Unified Ideograph>")
      else if "<Tangut Ideograph".isPrefixOf n then
        t := t.push (c, c, "<Tangut Ideograph>")
      else if n.takeEnd 17 == "Surrogate, First>".toSlice then
        match t.back! with
        | (c₀, c₁, n₀) =>
          if c == c₁ + 1 && n₀ == "<Surrogate>" then
            t := t.pop.push (c₀, c, "<Surrogate>")
          else
            t := t.push (c, c, "<Surrogate>")
      else if n.takeEnd 19 == "Private Use, First>".toSlice then
        t := t.push (c, c, "<Private Use>")
      else
        t := t.push (c, c, (n.dropEnd 8).copy ++ ">")
    else if n.takeEnd 7 == ", Last>".toSlice then
      match t.back! with
      | (c₀, _, n₀) =>
        t := t.pop.push (c₀, c, n₀)
    else if n == "<control>" then
      match t.back! with
      | (c₀, _, n₀) =>
        if n₀ == "<Control>" then
          t := t.pop.push (c₀, c, n₀)
        else
          t := t.push (c, c, "<Control>")
    else if "CJK COMPATIBILITY IDEOGRAPH-".isPrefixOf n then
      match t.back! with
      | (c₀, c₁, n) =>
        if c == c₁ + 1 && n == "<CJK Compatibility Ideograph>" then
          t := t.pop.push (c₀, c, n)
        else
          t := t.push (c, c, "<CJK Compatibility Ideograph>")
    else if "KHITAN SMALL SCRIPT CHARACTER-".isPrefixOf n then
      match t.back! with
      | (c₀, c₁, n) =>
        if c == c₁ + 1 && n == "<Khitan Small Script Character>" then
          t := t.pop.push (c₀, c, n)
        else
          t := t.push (c, c, "<Khitan Small Script Character>")
    else if "NUSHU CHARACTER-".isPrefixOf n then
      match t.back! with
      | (c₀, c₁, n) =>
        if c == c₁ + 1 && n == "<Nushu Character>" then
          t := t.pop.push (c₀, c, n)
        else
          t := t.push (c, c, "<Nushu Character>")
    else if "TANGUT COMPONENT-".isPrefixOf n then
      match t.back! with
      | (c₀, c₁, n) =>
        if c == c₁ + 1 && n == "<Tangut Component>" then
          t := t.pop.push (c₀, c, n)
        else
          t := t.push (c, c, "<Tangut Component>")
    else
      match t.back! with
      | (c₀, c₁, n₀) =>
        if c == c₁ + 1 && n == n₀ then
          t := t.pop.push (c₀, c, n)
        else
          t := t.push (c, c, n)
  return mergeData #[t, mkNoncharacterCodePoint.map fun (c₀, c₁) => (c₀, c₁, "<Reserved>")]

def mkNumericValue : IO <| Array (UInt32 × UInt32 × NumericType) := do
  let mut t := #[]
  for d in UnicodeData.data do
    match d.numeric with
    | some (.decimal 0) =>
      t := t.push (d.code, d.code + 9, .decimal 0)
    | some (.digit v) =>
      match t.back! with
      | (c₀, c₁, n@(NumericType.digit x)) =>
        let last := x.val + c₁.toNat - c₀.toNat
        if d.code == c₁ + 1 && v.val == last + 1 then
          t := t.pop.push (c₀, d.code, n)
        else
          t := t.push (d.code, d.code, .digit v)
      | _ =>
        t := t.push (d.code, d.code, .digit v)
    | some n@(.numeric _ _) =>
      t := t.push (d.code, d.code, n)
    | _ => continue
  return t

def mkOtherAlphabetic : Array (UInt32 × UInt32) :=
  PropList.data.otherAlphabetic.map fun
    | (c₀, some c₁) => (c₀, c₁)
    | (c₀, none) => (c₀, c₀)

def mkOtherLowercase : Array (UInt32 × UInt32) :=
  PropList.data.otherLowercase.map fun
    | (c₀, some c₁) => (c₀, c₁)
    | (c₀, none) => (c₀, c₀)

def mkOtherMath : Array (UInt32 × UInt32) :=
  PropList.data.otherMath.map fun
    | (c₀, some c₁) => (c₀, c₁)
    | (c₀, none) => (c₀, c₀)

def mkOtherUppercase : Array (UInt32 × UInt32) :=
  PropList.data.otherUppercase.map fun
    | (c₀, some c₁) => (c₀, c₁)
    | (c₀, none) => (c₀, c₀)

def mkOther : Array (UInt32 × UInt32 × UInt32) :=
  let ol := mkOtherLowercase |>.map fun (c₀, c₁) => (c₀, c₁, 1)
  let ou := mkOtherUppercase |>.map fun (c₀, c₁) => (c₀, c₁, 2)
  let oa := mkOtherAlphabetic |>.filterMap fun (c₀, c₁) =>
    if c₀ ∈ #[0x0345, 0x24B6, 0x24D0, 0x1F130, 0x1F150, 0x1F170]
    then none
    else some (c₀, c₁, 3)
  let om := mkOtherMath |>.map fun (c₀, c₁) => (c₀, c₁, 4)
  mergeData #[ol, ou, oa, om]

def mkAlphabetic : IO <| Array (UInt32 × UInt32) := do
  let mut t := #[]
  for (c₀, c₁, gc) in ← mkGeneralCategory do
    if gc ⊆ .LC ||| .Ll ||| .Lu ||| .Lt ||| .Lm ||| .Lo ||| .Nl then
      match t.back? with
      | some (a₀, a₁) =>
        if c₀ == a₁ + 1 then
          t := t.pop.push (a₀, c₁)
        else
          t := t.push (c₀, c₁)
      | none =>
        t := t.push (c₀, c₁)
    else continue
  return mergeProp #[t, mkOtherAlphabetic]

def mkCased : IO <| Array (UInt32 × UInt32) := do
  let t := (← mkGeneralCategory).filterMap fun d =>
    if d.2.2 ∈ [.LC, .Ll, .Lu, .Lt] then
      some (d.1, d.2.1)
    else
      none
  return mergeProp #[t, mkOtherLowercase, mkOtherUppercase]

def mkMath : IO <| Array (UInt32 × UInt32) := do
  let t := (← mkGeneralCategory).filterMap fun
    | (c₀, c₁, .Sm) => some (c₀, c₁)
    | _ => none
  return mergeProp #[t, mkOtherMath]

def mkLowercase : IO <| Array (UInt32 × UInt32) := do
  let mut t := #[]
  for (c₀, c₁, gc) in ← mkGeneralCategory do
    if gc = .Ll then
      t := t.push (c₀, c₁)
    else if gc = .LC then
      for c in [c₀.toNat:c₁.toNat+1] do
        if c % 2 != 0 then t := t.push (c.toUInt32, c.toUInt32)
    else continue
  return mergeProp #[t, mkOtherLowercase]

def mkTitlecase : IO <| Array (UInt32 × UInt32) := do
  let mut t := #[]
  for (c₀, c₁, gc) in ← mkGeneralCategory do
    if gc = .Lt then
      t := t.push (c₀, c₁)
    else continue
  return t

def mkUppercase : IO <| Array (UInt32 × UInt32) := do
  let mut t := #[]
  for (c₀, c₁, gc) in ← mkGeneralCategory do
    if gc = .Lu then
      t := t.push (c₀, c₁)
    else if gc = .LC then
      for c in [c₀.toNat:c₁.toNat+1] do
        if c % 2 == 0 then t := t.push (c.toUInt32, c.toUInt32)
    else continue
  return mergeProp #[t, mkOtherUppercase]

def mkWhiteSpace : Array (UInt32 × UInt32) :=
  PropList.data.whiteSpace.map fun
    | (c₀, some c₁) => (c₀, c₁)
    | (c₀, none) => (c₀, c₀)

def main (args : List String) : IO UInt32 := do
  let args := if args != [] then args else [
    "Bidi_Class",
    "Bidi_Mirrored",
    "Canonical_Combining_Class",
    "Canonical_Decomposition_Mapping",
    "Decomposition_Mapping",
    "Name",
    "Numeric_Value",
    "White_Space"]
  let tableDir : System.FilePath := "."/"data"/"table"
  IO.FS.createDirAll tableDir
  for arg in args do
    match arg with
    | "Alphabetic" =>
      IO.println s!"Generating table {arg}"
      let table ← mkAlphabetic
      IO.FS.withFile (tableDir/(arg ++ ".txt")) .write fun file => do
        for (c₀, c₁) in table do
          if c₀ == c₁ then
            file.putStrLn <| toHexStringAux c₀ ++ ";"
          else
            file.putStrLn <| toHexStringAux c₀ ++ ";" ++ toHexStringAux c₁
      IO.println s!"Size: {(statsProp table).1} + {(statsProp table).2}"
    | "Bidi_Class" =>
      IO.println s!"Generating table {arg}"
      let table ← mkBidiClass
      IO.FS.withFile (tableDir/(arg ++ ".txt")) .write fun file => do
        for (c₀, c₁, bc) in table do
          if c₀ == c₁ then
            file.putStrLn <| toHexStringAux c₀ ++ ";;" ++ bc.toAbbrev
          else
            file.putStrLn <| toHexStringAux c₀ ++ ";" ++ toHexStringAux c₁ ++ ";" ++ bc.toAbbrev
      IO.println s!"Size: {(statsData table).1} + {(statsData table).2}"
    | "Bidi_Mirrored" =>
      IO.println s!"Generating table {arg}"
      let table ← mkBidiMirrored
      IO.FS.withFile (tableDir/(arg ++ ".txt")) .write fun file => do
        for (c₀, c₁) in table do
          if c₀ == c₁ then
            file.putStrLn <| toHexStringAux c₀ ++ ";"
          else
            file.putStrLn <| toHexStringAux c₀ ++ ";" ++ toHexStringAux c₁
      IO.println s!"Size: {(statsProp table).1} + {(statsProp table).2}"
    | "Canonical_Combining_Class" =>
      IO.println s!"Generating table {arg}"
      let table ← mkCanonicalCombiningClass
      IO.FS.withFile (tableDir/(arg ++ ".txt")) .write fun file => do
        for (c₀, c₁, cc) in table do
          if c₀ == c₁ then
            file.putStrLn <| ";".intercalate [toHexStringAux c₀, "", toString cc]
          else
            file.putStrLn <| ";".intercalate [toHexStringAux c₀, toHexStringAux c₁, toString cc]
      IO.println s!"Size: {(statsData table).1} + {(statsData table).2}"
    | "Canonical_Decomposition_Mapping" =>
      IO.println s!"Generating table {arg}"
      let table ← mkCanonicalDecompositionMapping
      IO.FS.withFile (tableDir/(arg ++ ".txt")) .write fun file => do
        for (c, l) in table do
          file.putStrLn <| toHexStringAux c ++ ";" ++ ";".intercalate (l.map fun c => toHexStringAux c.val)
      IO.println s!"Size: {table.size}"
    | "Case_Mapping" =>
      IO.println s!"Generating table {arg}"
      let table ← mkCaseMapping
      IO.FS.withFile (tableDir/(arg ++ ".txt")) .write fun file => do
        for (c₀, c₁, uc, lc, tc) in table  do
          if c₀ == c₁ then
            file.putStr <| toHexStringAux c₀ ++ ";"
            if c₀ == uc then
              file.putStr <| ";"
            else
              file.putStr <| ";" ++ toHexStringAux uc
            if c₀ == lc then
              file.putStr <| ";"
            else
              file.putStr <| ";" ++ toHexStringAux lc
          else
            file.putStr <| ";".intercalate <| [c₀, c₁, uc, lc].map toHexStringAux
          if uc == tc then
            file.putStrLn ";"
          else
            file.putStrLn <| ";" ++ toHexStringAux tc
      IO.println s!"Size: {(statsData table).1} + {(statsData table).2}"
    | "Cased" =>
      IO.println s!"Generating table {arg}"
      let table ← mkCased
      IO.FS.withFile (tableDir/(arg ++ ".txt")) .write fun file => do
        for (c₀, c₁) in table do
          if c₀ == c₁ then
            file.putStrLn <| toHexStringAux c₀ ++ ";"
          else
            file.putStrLn <| toHexStringAux c₀ ++ ";" ++ toHexStringAux c₁
      IO.println s!"Size: {(statsProp table).1} + {(statsProp table).2}"
    | "Decomposition_Mapping" =>
      IO.println s!"Generating table {arg}"
      let table ← mkDecompositionMapping
      IO.FS.withFile (tableDir/(arg ++ ".txt")) .write fun file => do
        for (c, s) in table do
          file.putStrLn <| toHexStringAux c ++ ";" ++ s
      IO.println s!"Size: {table.size}"
    | "General_Category" =>
      IO.println s!"Generating table {arg}"
      let table ← mkGC
      IO.FS.withFile (tableDir/(arg ++ ".txt")) .write fun file => do
        for (c₀, c₁, v) in table do
          if c₀ == c₁ then
            file.putStrLn <| ";".intercalate [toHexStringAux c₀, "", toString v]
          else
            file.putStrLn <| ";".intercalate [toHexStringAux c₀, toHexStringAux c₁, toString v]
      IO.println s!"Size: {(statsData table).1} + {(statsData table).2}"
    | "Lowercase" =>
      IO.println s!"Generating table {arg}"
      let table ← mkLowercase
      IO.FS.withFile (tableDir/(arg ++ ".txt")) .write fun file => do
        for (c₀, c₁) in table do
          if c₀ == c₁ then
            file.putStrLn <| toHexStringAux c₀ ++ ";"
          else
            file.putStrLn <| toHexStringAux c₀ ++ ";" ++ toHexStringAux c₁
      IO.println s!"Size: {(statsProp table).1} + {(statsProp table).2}"
    | "Math" =>
      IO.println s!"Generating table {arg}"
      let table ← mkMath
      IO.FS.withFile (tableDir/(arg ++ ".txt")) .write fun file => do
        for (c₀, c₁) in table do
          if c₀ == c₁ then
            file.putStrLn <| toHexStringAux c₀ ++ ";"
          else
            file.putStrLn <| toHexStringAux c₀ ++ ";" ++ toHexStringAux c₁
      IO.println s!"Size: {(statsProp table).1} + {(statsProp table).2}"
    | "Name" =>
      IO.println s!"Generating table {arg}"
      let table ← mkName
      IO.FS.withFile (tableDir/(arg ++ ".txt")) .write fun file => do
        for (c₀, c₁, n) in table do
          if c₀ == c₁ then
            file.putStrLn <| ";".intercalate [toHexStringAux c₀, "", n]
          else
            file.putStrLn <| ";".intercalate [toHexStringAux c₀, toHexStringAux c₁, n]
      IO.println s!"Size: {(statsData table).1} + {(statsData table).2}"
    | "Noncharacter_Code_Point" =>
      IO.println s!"Generating table {arg}"
      let table := mkNoncharacterCodePoint
      IO.FS.withFile (tableDir/(arg ++ ".txt")) .write fun file => do
        for (c₀, c₁) in table do
          if c₀ == c₁ then
            file.putStrLn <| toHexStringAux c₀ ++ ";"
          else
            file.putStrLn <| toHexStringAux c₀ ++ ";" ++ toHexStringAux c₁
      IO.println s!"Size: {(statsProp table).1} + {(statsProp table).2}"
    | "Numeric_Value" =>
      IO.println s!"Generating table {arg}"
      let table ← mkNumericValue
      IO.FS.withFile (tableDir/(arg ++ ".txt")) .write fun file => do
        for (c₀, c₁, n) in table do
          match n with
          | .decimal _ => file.putStrLn <| ";".intercalate [toHexStringAux c₀, toHexStringAux c₁, "decimal"]
          | .digit v =>
            if c₀ == c₁ then
              file.putStrLn <| ";".intercalate [toHexStringAux c₀, "", s!"digit {v.val}"]
            else
              let last := v.val + c₁.toNat - c₀.toNat
              file.putStrLn <| ";".intercalate [toHexStringAux c₀, toHexStringAux c₁, s!"digit {v.val}-{last}"]
          | .numeric v none => file.putStrLn <| ";".intercalate [toHexStringAux c₀, "", s!"numeric {v}"]
          | .numeric v (some d) => file.putStrLn <| ";".intercalate [toHexStringAux c₀, "", s!"numeric {v}/{d}"]
      IO.println s!"Size: {(statsData table).1} + {(statsData table).2}"
    | "Other_Alphabetic" =>
      IO.println s!"Generating table {arg}"
      let table := mkOtherAlphabetic
      IO.FS.withFile (tableDir/(arg ++ ".txt")) .write fun file => do
        for (c₀, c₁) in table do
          if c₀ == c₁ then
            file.putStrLn <| toHexStringAux c₀ ++ ";"
          else
            file.putStrLn <| toHexStringAux c₀ ++ ";" ++ toHexStringAux c₁
      IO.println s!"Size: {(statsProp table).1} + {(statsProp table).2}"
    | "Other_Lowercase" =>
      IO.println s!"Generating table {arg}"
      let table := mkOtherLowercase
      IO.FS.withFile (tableDir/(arg ++ ".txt")) .write fun file => do
        for (c₀, c₁) in table do
          if c₀ == c₁ then
            file.putStrLn <| toHexStringAux c₀ ++ ";"
          else
            file.putStrLn <| toHexStringAux c₀ ++ ";" ++ toHexStringAux c₁
      IO.println s!"Size: {(statsProp table).1} + {(statsProp table).2}"
    | "Other_Math" =>
      IO.println s!"Generating table {arg}"
      let table := mkOtherMath
      IO.FS.withFile (tableDir/(arg ++ ".txt")) .write fun file => do
        for (c₀, c₁) in table do
          if c₀ == c₁ then
            file.putStrLn <| toHexStringAux c₀ ++ ";"
          else
            file.putStrLn <| toHexStringAux c₀ ++ ";" ++ toHexStringAux c₁
      IO.println s!"Size: {(statsProp table).1} + {(statsProp table).2}"
    | "Other_Uppercase" =>
      IO.println s!"Generating table {arg}"
      let table := mkOtherUppercase
      IO.FS.withFile (tableDir/(arg ++ ".txt")) .write fun file => do
        for (c₀, c₁) in table do
          if c₀ == c₁ then
            file.putStrLn <| toHexStringAux c₀ ++ ";"
          else
            file.putStrLn <| toHexStringAux c₀ ++ ";" ++ toHexStringAux c₁
      IO.println s!"Size: {(statsProp table).1} + {(statsProp table).2}"
    | "Other" =>
      IO.println s!"Generating table {arg}"
      let table := mkOther
      IO.FS.withFile (tableDir/(arg ++ ".txt")) .write fun file => do
        for (c₀, c₁, v) in table do
          if c₀ == c₁ then
            file.putStrLn <| toHexStringAux c₀ ++ ";;" ++ toString v
          else
            file.putStrLn <| toHexStringAux c₀ ++ ";" ++ toHexStringAux c₁ ++ ";" ++ toString v
      IO.println s!"Size: {(statsData table).1} + {(statsData table).2}"
    | "Titlecase" =>
      IO.println s!"Generating table {arg}"
      let table ← mkTitlecase
      IO.FS.withFile (tableDir/(arg ++ ".txt")) .write fun file => do
        for (c₀, c₁) in table do
          if c₀ == c₁ then
            file.putStrLn <| toHexStringAux c₀ ++ ";"
          else
            file.putStrLn <| toHexStringAux c₀ ++ ";" ++ toHexStringAux c₁
      IO.println s!"Size: {(statsProp table).1} + {(statsProp table).2}"
    | "Uppercase" =>
      IO.println s!"Generating table {arg}"
      let table ← mkUppercase
      IO.FS.withFile (tableDir/(arg ++ ".txt")) .write fun file => do
        for (c₀, c₁) in table do
          if c₀ == c₁ then
            file.putStrLn <| toHexStringAux c₀ ++ ";"
          else
            file.putStrLn <| toHexStringAux c₀ ++ ";" ++ toHexStringAux c₁
      IO.println s!"Size: {(statsProp table).1} + {(statsProp table).2}"
    | "White_Space" =>
      IO.println s!"Generating table {arg}"
      let table := mkWhiteSpace
      IO.FS.withFile (tableDir/(arg ++ ".txt")) .write fun file => do
        for (c₀, c₁) in table do
          if c₀ == c₁ then
            file.putStrLn <| toHexStringAux c₀ ++ ";"
          else
            file.putStrLn <| toHexStringAux c₀ ++ ";" ++ toHexStringAux c₁
      IO.println s!"Size: {(statsProp table).1} + {(statsProp table).2}"
    | _ => IO.println s!"Unknown property {arg}"
  return 0<|MERGE_RESOLUTION|>--- conflicted
+++ resolved
@@ -303,13 +303,8 @@
   for i in [1:UnicodeData.data.size] do
     let data := UnicodeData.data[i]!
     let c := data.code
-<<<<<<< HEAD
-    let n := data.name.copy
-    if n.takeRight 8 == ", First>" then
-=======
     let n := data.name.toString
     if n.takeEnd 8 == ", First>".toSlice then
->>>>>>> 99677a3f
       if "<CJK Ideograph".isPrefixOf n then
         t := t.push (c, c, "<CJK Unified Ideograph>")
       else if "<Tangut Ideograph".isPrefixOf n then
